--- conflicted
+++ resolved
@@ -1,12 +1,7 @@
 [package]
 name = "check-if-email-exists"
-<<<<<<< HEAD
 version = "0.8.20"
-authors = ["Amaury Martiny <amaury.martiny@protonmail.com>"]
-=======
-version = "0.8.19"
 authors = ["Amaury <amaurym10@protonmail.com>"]
->>>>>>> b6606df5
 categories = ["email"]
 description = "Check if an email address exists without sending any email"
 documentation = "http://docs.rs/check-if-email-exists"
